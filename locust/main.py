import locust
import core
from core import Locust, WebLocust, MasterLocustRunner, SlaveLocustRunner, LocalLocustRunner
from stats import print_stats
import web

import gevent
import sys
import os
import inspect
from optparse import OptionParser
from locust.stats import stats_printer, RequestStats

_internals = [Locust, WebLocust]
version = "0.1"

def parse_options():
    """
    Handle command-line options with optparse.OptionParser.

    Return list of arguments, largely for use in `parse_arguments`.
    """

    # Initialize
    parser = OptionParser(usage="locust [options] [LocustClass [LocustClassN]] ...")

    parser.add_option(
        '-H', '--host',
        dest="host",
        default=None,
        help="Host to load test"
    )

    parser.add_option(
        '-f', '--locustfile',
        dest='locustfile',
        default='locustfile',
        help="Python module file to import, e.g. '../other.py'. Default: locustfile"
    )

    # Version number (optparse gives you --version but we have to do it
    # ourselves to get -V too. sigh)
    parser.add_option(
        '-V', '--version',
        action='store_true',
        dest='show_version',
        default=False,
        help="show program's version number and exit"
    )

    # List locust commands found in loaded locust files/source files
    parser.add_option(
        '-l', '--list',
        action='store_true',
        dest='list_commands',
        default=False,
        help="print list of possible commands and exit"
    )

    # if we shgould print stats in the console
    parser.add_option(
        '--print-stats',
        action='store_true',
        dest='print_stats',
        default=False,
        help="Print stats in the console"
    )

    # if we should print stats in the console
    parser.add_option(
        '--web',
        action='store_true',
        dest='web',
        default=False,
        help="Enable the web monitor (port 8089)"
    )

    # if locust should be run in distributed mode as master
    parser.add_option(
        '--master',
        action='store_true',
        dest='master',
        default=False,
        help="Set locust to run in distributed mode with this process as master"
    )

    # if locust should be run in distributed mode as slave
    parser.add_option(
        '--slave',
        action='store_true',
        dest='slave',
        default=False,
        help="Set locust to run in distributed mode with this process as slave"
    )

    # Number of requests
    parser.add_option(
        '-n', '--num-request',
        action='store',
        type='int',
        dest='num_requests',
<<<<<<< HEAD
        default=0,
=======
        default=None,
>>>>>>> 620ced3a
        help="Number of requests to perform"
    )

    # Number of clients
    parser.add_option(
        '-c', '--clients',
        action='store',
        type='int',
        dest='num_clients',
        default=1,
        help="Number of concurrent clients"
    )

<<<<<<< HEAD
    # HTTP Basic Authentication
    parser.add_option(
        '-b', '--basic-auth',
        action='store',
        type='string',
        dest='basic_auth',
        default=None,
        help="Use to enable HTTP Basic Authentication. Username and password separated by a colon."
    )

=======
>>>>>>> 620ced3a
    # Client hatch rate
    parser.add_option(
        '-r', '--hatch-rate',
        action='store',
        type='int',
        dest='hatch_rate',
        default=1,
        help="The rate per second in which clients are spawned"
    )

    # redis options
    parser.add_option(
        '--redis-host',
        action='store',
        type='str',
        dest='redis_host',
        default="localhost",
        help="Redis host to use for distributed load testing"
    )
    parser.add_option(
        '--redis-port',
        action='store',
        type='int',
        dest='redis_port',
        default=6379,
        help="Redis port to use for distributed load testing"
    )

    # Finalize
    # Return three-tuple of parser + the output from parse_args (opt obj, args)
    opts, args = parser.parse_args()
    return parser, opts, args


def _is_package(path):
    """
    Is the given path a Python package?
    """
    return (
        os.path.isdir(path)
        and os.path.exists(os.path.join(path, '__init__.py'))
    )


def find_locustfile(locustfile):
    """
    Attempt to locate a locustfile, either explicitly or by searching parent dirs.
    """
    # Obtain env value
    names = [locustfile]
    # Create .py version if necessary
    if not names[0].endswith('.py'):
        names += [names[0] + '.py']
    # Does the name contain path elements?
    if os.path.dirname(names[0]):
        # If so, expand home-directory markers and test for existence
        for name in names:
            expanded = os.path.expanduser(name)
            if os.path.exists(expanded):
                if name.endswith('.py') or _is_package(expanded):
                    return os.path.abspath(expanded)
    else:
        # Otherwise, start in cwd and work downwards towards filesystem root
        path = '.'
        # Stop before falling off root of filesystem (should be platform
        # agnostic)
        while os.path.split(os.path.abspath(path))[1]:
            for name in names:
                joined = os.path.join(path, name)
                if os.path.exists(joined):
                    if name.endswith('.py') or _is_package(joined):
                        return os.path.abspath(joined)
            path = os.path.join('..', path)
    # Implicit 'return None' if nothing was found


def is_locust(tup):
    """
    Takes (name, object) tuple, returns True if it's a public Locust subclass.
    """
    name, item = tup
    return (
        inspect.isclass(item)
        and issubclass(item, Locust)
        and (item not in _internals)
        and not name.startswith('_')
    )


def load_locustfile(path):
    """
    Import given locustfile path and return (docstring, callables).

    Specifically, the locustfile's ``__doc__`` attribute (a string) and a
    dictionary of ``{'name': callable}`` containing all callables which pass
    the "is a Locust" test.
    """
    # Get directory and locustfile name
    directory, locustfile = os.path.split(path)
    # If the directory isn't in the PYTHONPATH, add it so our import will work
    added_to_path = False
    index = None
    if directory not in sys.path:
        sys.path.insert(0, directory)
        added_to_path = True
    # If the directory IS in the PYTHONPATH, move it to the front temporarily,
    # otherwise other locustfiles -- like Locusts's own -- may scoop the intended
    # one.
    else:
        i = sys.path.index(directory)
        if i != 0:
            # Store index for later restoration
            index = i
            # Add to front, then remove from original position
            sys.path.insert(0, directory)
            del sys.path[i + 1]
    # Perform the import (trimming off the .py)
    imported = __import__(os.path.splitext(locustfile)[0])
    # Remove directory from path if we added it ourselves (just to be neat)
    if added_to_path:
        del sys.path[0]
    # Put back in original index if we moved it
    if index is not None:
        sys.path.insert(index + 1, directory)
        del sys.path[0]
    # Return our two-tuple
    locusts = dict(filter(is_locust, vars(imported).items()))
    return imported.__doc__, locusts

def main():
    parser, options, arguments = parse_options()
    #print "Options:", options, dir(options)
    #print "Arguments:", arguments
    #print "largs:", parser.largs
    #print "rargs:", parser.rargs

    if options.show_version:
        print("Locust %s" % (version))
        sys.exit(0)

    locustfile = find_locustfile(options.locustfile)
    if not locustfile:
        print "Could not find any locustfile!"
        sys.exit(1)

    docstring, locusts = load_locustfile(locustfile)

    if options.list_commands:
        print "Available Locusts:"
        for name in locusts:
            print "    " + name
        sys.exit(0)

    if not locusts:
        sys.stderr.write("No Locust class found!\n")
        sys.exit(1)

    # make sure specified Locust exists
    if arguments:
        missing = set(arguments) - set(locusts.keys())
        if missing:
            sys.stderr.write("Unknown Locust(s): %s\n" % (", ".join(missing)))
            sys.exit(1)
        else:
            names = set(arguments) & set(locusts.keys())
            locust_classes = [locusts[n] for n in names]
    else:
        locust_classes = locusts.values()

<<<<<<< HEAD
    if options.basic_auth:
        options.basic_auth = tuple(options.basic_auth.split(":"))

=======
>>>>>>> 620ced3a
    if options.web and not options.slave:
        # spawn web greenlet
        print "Starting web monitor on port 8089"
        gevent.spawn(web.start, locust_classes, options.hatch_rate, options.num_clients, options.num_requests)

    if not options.master and not options.slave:
<<<<<<< HEAD
        core.locust_runner = LocalLocustRunner(locust_classes, options.hatch_rate, options.num_clients, options.num_requests, options.host, basic_auth=options.basic_auth)
=======
        core.locust_runner = LocalLocustRunner(locust_classes, options.hatch_rate, options.num_clients, options.num_requests, options.host)
>>>>>>> 620ced3a
        # spawn client spawning/hatching greenlet
        if not options.web:
            core.locust_runner.start_hatching()
    elif options.master:
<<<<<<< HEAD
        core.locust_runner = MasterLocustRunner(locust_classes, options.hatch_rate, options.num_clients, num_requests=options.num_requests, host=options.host, basic_auth=options.basic_auth, redis_host=options.redis_host, redis_port=options.redis_port)
    elif options.slave:
        core.locust_runner = SlaveLocustRunner(locust_classes, options.hatch_rate, options.num_clients, num_requests=options.num_requests, host=options.host, basic_auth=options.basic_auth, redis_host=options.redis_host, redis_port=options.redis_port)

    if options.print_stats:
        # spawn stats printing greenlet
        gevent.spawn(stats_printer)
        
=======
        core.locust_runner = MasterLocustRunner(locust_classes, options.hatch_rate, options.num_clients, num_requests=options.num_requests, host=options.host, redis_host=options.redis_host, redis_port=options.redis_port)
    elif options.slave:
        core.locust_runner = SlaveLocustRunner(locust_classes, options.hatch_rate, options.num_clients, num_requests=options.num_requests, host=options.host, redis_host=options.redis_host, redis_port=options.redis_port)
    
    if not options.web or options.print_stats:
        # spawn stats printing greenlet
        gevent.spawn(stats_printer)
    
>>>>>>> 620ced3a
    try:
        print ""
        print "Starting Locust %s" % version
        print ""
<<<<<<< HEAD
        while core.locust_runner.is_alive or options.web:
            gevent.sleep(1)
=======
        core.locust_runner.greenlet.join()
>>>>>>> 620ced3a
    except KeyboardInterrupt, e:
        print_stats(core.locust_runner.request_stats)
        print ""
        print "Exiting, bye.."
        print ""

<<<<<<< HEAD
    sys.exit(0)
=======
    sys.exit(0)

if __name__ == '__main__':
    main()

>>>>>>> 620ced3a
<|MERGE_RESOLUTION|>--- conflicted
+++ resolved
@@ -1,366 +1,318 @@
-import locust
-import core
-from core import Locust, WebLocust, MasterLocustRunner, SlaveLocustRunner, LocalLocustRunner
-from stats import print_stats
-import web
-
-import gevent
-import sys
-import os
-import inspect
-from optparse import OptionParser
-from locust.stats import stats_printer, RequestStats
-
-_internals = [Locust, WebLocust]
-version = "0.1"
-
-def parse_options():
-    """
-    Handle command-line options with optparse.OptionParser.
-
-    Return list of arguments, largely for use in `parse_arguments`.
-    """
-
-    # Initialize
-    parser = OptionParser(usage="locust [options] [LocustClass [LocustClassN]] ...")
-
-    parser.add_option(
-        '-H', '--host',
-        dest="host",
-        default=None,
-        help="Host to load test"
-    )
-
-    parser.add_option(
-        '-f', '--locustfile',
-        dest='locustfile',
-        default='locustfile',
-        help="Python module file to import, e.g. '../other.py'. Default: locustfile"
-    )
-
-    # Version number (optparse gives you --version but we have to do it
-    # ourselves to get -V too. sigh)
-    parser.add_option(
-        '-V', '--version',
-        action='store_true',
-        dest='show_version',
-        default=False,
-        help="show program's version number and exit"
-    )
-
-    # List locust commands found in loaded locust files/source files
-    parser.add_option(
-        '-l', '--list',
-        action='store_true',
-        dest='list_commands',
-        default=False,
-        help="print list of possible commands and exit"
-    )
-
-    # if we shgould print stats in the console
-    parser.add_option(
-        '--print-stats',
-        action='store_true',
-        dest='print_stats',
-        default=False,
-        help="Print stats in the console"
-    )
-
-    # if we should print stats in the console
-    parser.add_option(
-        '--web',
-        action='store_true',
-        dest='web',
-        default=False,
-        help="Enable the web monitor (port 8089)"
-    )
-
-    # if locust should be run in distributed mode as master
-    parser.add_option(
-        '--master',
-        action='store_true',
-        dest='master',
-        default=False,
-        help="Set locust to run in distributed mode with this process as master"
-    )
-
-    # if locust should be run in distributed mode as slave
-    parser.add_option(
-        '--slave',
-        action='store_true',
-        dest='slave',
-        default=False,
-        help="Set locust to run in distributed mode with this process as slave"
-    )
-
-    # Number of requests
-    parser.add_option(
-        '-n', '--num-request',
-        action='store',
-        type='int',
-        dest='num_requests',
-<<<<<<< HEAD
-        default=0,
-=======
-        default=None,
->>>>>>> 620ced3a
-        help="Number of requests to perform"
-    )
-
-    # Number of clients
-    parser.add_option(
-        '-c', '--clients',
-        action='store',
-        type='int',
-        dest='num_clients',
-        default=1,
-        help="Number of concurrent clients"
-    )
-
-<<<<<<< HEAD
-    # HTTP Basic Authentication
-    parser.add_option(
-        '-b', '--basic-auth',
-        action='store',
-        type='string',
-        dest='basic_auth',
-        default=None,
-        help="Use to enable HTTP Basic Authentication. Username and password separated by a colon."
-    )
-
-=======
->>>>>>> 620ced3a
-    # Client hatch rate
-    parser.add_option(
-        '-r', '--hatch-rate',
-        action='store',
-        type='int',
-        dest='hatch_rate',
-        default=1,
-        help="The rate per second in which clients are spawned"
-    )
-
-    # redis options
-    parser.add_option(
-        '--redis-host',
-        action='store',
-        type='str',
-        dest='redis_host',
-        default="localhost",
-        help="Redis host to use for distributed load testing"
-    )
-    parser.add_option(
-        '--redis-port',
-        action='store',
-        type='int',
-        dest='redis_port',
-        default=6379,
-        help="Redis port to use for distributed load testing"
-    )
-
-    # Finalize
-    # Return three-tuple of parser + the output from parse_args (opt obj, args)
-    opts, args = parser.parse_args()
-    return parser, opts, args
-
-
-def _is_package(path):
-    """
-    Is the given path a Python package?
-    """
-    return (
-        os.path.isdir(path)
-        and os.path.exists(os.path.join(path, '__init__.py'))
-    )
-
-
-def find_locustfile(locustfile):
-    """
-    Attempt to locate a locustfile, either explicitly or by searching parent dirs.
-    """
-    # Obtain env value
-    names = [locustfile]
-    # Create .py version if necessary
-    if not names[0].endswith('.py'):
-        names += [names[0] + '.py']
-    # Does the name contain path elements?
-    if os.path.dirname(names[0]):
-        # If so, expand home-directory markers and test for existence
-        for name in names:
-            expanded = os.path.expanduser(name)
-            if os.path.exists(expanded):
-                if name.endswith('.py') or _is_package(expanded):
-                    return os.path.abspath(expanded)
-    else:
-        # Otherwise, start in cwd and work downwards towards filesystem root
-        path = '.'
-        # Stop before falling off root of filesystem (should be platform
-        # agnostic)
-        while os.path.split(os.path.abspath(path))[1]:
-            for name in names:
-                joined = os.path.join(path, name)
-                if os.path.exists(joined):
-                    if name.endswith('.py') or _is_package(joined):
-                        return os.path.abspath(joined)
-            path = os.path.join('..', path)
-    # Implicit 'return None' if nothing was found
-
-
-def is_locust(tup):
-    """
-    Takes (name, object) tuple, returns True if it's a public Locust subclass.
-    """
-    name, item = tup
-    return (
-        inspect.isclass(item)
-        and issubclass(item, Locust)
-        and (item not in _internals)
-        and not name.startswith('_')
-    )
-
-
-def load_locustfile(path):
-    """
-    Import given locustfile path and return (docstring, callables).
-
-    Specifically, the locustfile's ``__doc__`` attribute (a string) and a
-    dictionary of ``{'name': callable}`` containing all callables which pass
-    the "is a Locust" test.
-    """
-    # Get directory and locustfile name
-    directory, locustfile = os.path.split(path)
-    # If the directory isn't in the PYTHONPATH, add it so our import will work
-    added_to_path = False
-    index = None
-    if directory not in sys.path:
-        sys.path.insert(0, directory)
-        added_to_path = True
-    # If the directory IS in the PYTHONPATH, move it to the front temporarily,
-    # otherwise other locustfiles -- like Locusts's own -- may scoop the intended
-    # one.
-    else:
-        i = sys.path.index(directory)
-        if i != 0:
-            # Store index for later restoration
-            index = i
-            # Add to front, then remove from original position
-            sys.path.insert(0, directory)
-            del sys.path[i + 1]
-    # Perform the import (trimming off the .py)
-    imported = __import__(os.path.splitext(locustfile)[0])
-    # Remove directory from path if we added it ourselves (just to be neat)
-    if added_to_path:
-        del sys.path[0]
-    # Put back in original index if we moved it
-    if index is not None:
-        sys.path.insert(index + 1, directory)
-        del sys.path[0]
-    # Return our two-tuple
-    locusts = dict(filter(is_locust, vars(imported).items()))
-    return imported.__doc__, locusts
-
-def main():
-    parser, options, arguments = parse_options()
-    #print "Options:", options, dir(options)
-    #print "Arguments:", arguments
-    #print "largs:", parser.largs
-    #print "rargs:", parser.rargs
-
-    if options.show_version:
-        print("Locust %s" % (version))
-        sys.exit(0)
-
-    locustfile = find_locustfile(options.locustfile)
-    if not locustfile:
-        print "Could not find any locustfile!"
-        sys.exit(1)
-
-    docstring, locusts = load_locustfile(locustfile)
-
-    if options.list_commands:
-        print "Available Locusts:"
-        for name in locusts:
-            print "    " + name
-        sys.exit(0)
-
-    if not locusts:
-        sys.stderr.write("No Locust class found!\n")
-        sys.exit(1)
-
-    # make sure specified Locust exists
-    if arguments:
-        missing = set(arguments) - set(locusts.keys())
-        if missing:
-            sys.stderr.write("Unknown Locust(s): %s\n" % (", ".join(missing)))
-            sys.exit(1)
-        else:
-            names = set(arguments) & set(locusts.keys())
-            locust_classes = [locusts[n] for n in names]
-    else:
-        locust_classes = locusts.values()
-
-<<<<<<< HEAD
-    if options.basic_auth:
-        options.basic_auth = tuple(options.basic_auth.split(":"))
-
-=======
->>>>>>> 620ced3a
-    if options.web and not options.slave:
-        # spawn web greenlet
-        print "Starting web monitor on port 8089"
-        gevent.spawn(web.start, locust_classes, options.hatch_rate, options.num_clients, options.num_requests)
-
-    if not options.master and not options.slave:
-<<<<<<< HEAD
-        core.locust_runner = LocalLocustRunner(locust_classes, options.hatch_rate, options.num_clients, options.num_requests, options.host, basic_auth=options.basic_auth)
-=======
-        core.locust_runner = LocalLocustRunner(locust_classes, options.hatch_rate, options.num_clients, options.num_requests, options.host)
->>>>>>> 620ced3a
-        # spawn client spawning/hatching greenlet
-        if not options.web:
-            core.locust_runner.start_hatching()
-    elif options.master:
-<<<<<<< HEAD
-        core.locust_runner = MasterLocustRunner(locust_classes, options.hatch_rate, options.num_clients, num_requests=options.num_requests, host=options.host, basic_auth=options.basic_auth, redis_host=options.redis_host, redis_port=options.redis_port)
-    elif options.slave:
-        core.locust_runner = SlaveLocustRunner(locust_classes, options.hatch_rate, options.num_clients, num_requests=options.num_requests, host=options.host, basic_auth=options.basic_auth, redis_host=options.redis_host, redis_port=options.redis_port)
-
-    if options.print_stats:
-        # spawn stats printing greenlet
-        gevent.spawn(stats_printer)
-        
-=======
-        core.locust_runner = MasterLocustRunner(locust_classes, options.hatch_rate, options.num_clients, num_requests=options.num_requests, host=options.host, redis_host=options.redis_host, redis_port=options.redis_port)
-    elif options.slave:
-        core.locust_runner = SlaveLocustRunner(locust_classes, options.hatch_rate, options.num_clients, num_requests=options.num_requests, host=options.host, redis_host=options.redis_host, redis_port=options.redis_port)
-    
-    if not options.web or options.print_stats:
-        # spawn stats printing greenlet
-        gevent.spawn(stats_printer)
-    
->>>>>>> 620ced3a
-    try:
-        print ""
-        print "Starting Locust %s" % version
-        print ""
-<<<<<<< HEAD
-        while core.locust_runner.is_alive or options.web:
-            gevent.sleep(1)
-=======
-        core.locust_runner.greenlet.join()
->>>>>>> 620ced3a
-    except KeyboardInterrupt, e:
-        print_stats(core.locust_runner.request_stats)
-        print ""
-        print "Exiting, bye.."
-        print ""
-
-<<<<<<< HEAD
-    sys.exit(0)
-=======
-    sys.exit(0)
-
-if __name__ == '__main__':
-    main()
-
->>>>>>> 620ced3a
+import locust
+import core
+from core import Locust, WebLocust, MasterLocustRunner, SlaveLocustRunner, LocalLocustRunner
+from stats import print_stats
+import web
+
+import gevent
+import sys
+import os
+import inspect
+from optparse import OptionParser
+from locust.stats import stats_printer, RequestStats
+
+_internals = [Locust, WebLocust]
+version = "0.1"
+
+def parse_options():
+    """
+    Handle command-line options with optparse.OptionParser.
+
+    Return list of arguments, largely for use in `parse_arguments`.
+    """
+
+    # Initialize
+    parser = OptionParser(usage="locust [options] [LocustClass [LocustClassN]] ...")
+
+    parser.add_option(
+        '-H', '--host',
+        dest="host",
+        default=None,
+        help="Host to load test"
+    )
+
+    parser.add_option(
+        '-f', '--locustfile',
+        dest='locustfile',
+        default='locustfile',
+        help="Python module file to import, e.g. '../other.py'. Default: locustfile"
+    )
+
+    # Version number (optparse gives you --version but we have to do it
+    # ourselves to get -V too. sigh)
+    parser.add_option(
+        '-V', '--version',
+        action='store_true',
+        dest='show_version',
+        default=False,
+        help="show program's version number and exit"
+    )
+
+    # List locust commands found in loaded locust files/source files
+    parser.add_option(
+        '-l', '--list',
+        action='store_true',
+        dest='list_commands',
+        default=False,
+        help="print list of possible commands and exit"
+    )
+
+    # if we shgould print stats in the console
+    parser.add_option(
+        '--print-stats',
+        action='store_true',
+        dest='print_stats',
+        default=False,
+        help="Print stats in the console"
+    )
+
+    # if we should print stats in the console
+    parser.add_option(
+        '--web',
+        action='store_true',
+        dest='web',
+        default=False,
+        help="Enable the web monitor (port 8089)"
+    )
+
+    # if locust should be run in distributed mode as master
+    parser.add_option(
+        '--master',
+        action='store_true',
+        dest='master',
+        default=False,
+        help="Set locust to run in distributed mode with this process as master"
+    )
+
+    # if locust should be run in distributed mode as slave
+    parser.add_option(
+        '--slave',
+        action='store_true',
+        dest='slave',
+        default=False,
+        help="Set locust to run in distributed mode with this process as slave"
+    )
+
+    # Number of requests
+    parser.add_option(
+        '-n', '--num-request',
+        action='store',
+        type='int',
+        dest='num_requests',
+        default=None,
+        help="Number of requests to perform"
+    )
+
+    # Number of clients
+    parser.add_option(
+        '-c', '--clients',
+        action='store',
+        type='int',
+        dest='num_clients',
+        default=1,
+        help="Number of concurrent clients"
+    )
+
+    # Client hatch rate
+    parser.add_option(
+        '-r', '--hatch-rate',
+        action='store',
+        type='int',
+        dest='hatch_rate',
+        default=1,
+        help="The rate per second in which clients are spawned"
+    )
+
+    # redis options
+    parser.add_option(
+        '--redis-host',
+        action='store',
+        type='str',
+        dest='redis_host',
+        default="localhost",
+        help="Redis host to use for distributed load testing"
+    )
+    parser.add_option(
+        '--redis-port',
+        action='store',
+        type='int',
+        dest='redis_port',
+        default=6379,
+        help="Redis port to use for distributed load testing"
+    )
+
+    # Finalize
+    # Return three-tuple of parser + the output from parse_args (opt obj, args)
+    opts, args = parser.parse_args()
+    return parser, opts, args
+
+
+def _is_package(path):
+    """
+    Is the given path a Python package?
+    """
+    return (
+        os.path.isdir(path)
+        and os.path.exists(os.path.join(path, '__init__.py'))
+    )
+
+
+def find_locustfile(locustfile):
+    """
+    Attempt to locate a locustfile, either explicitly or by searching parent dirs.
+    """
+    # Obtain env value
+    names = [locustfile]
+    # Create .py version if necessary
+    if not names[0].endswith('.py'):
+        names += [names[0] + '.py']
+    # Does the name contain path elements?
+    if os.path.dirname(names[0]):
+        # If so, expand home-directory markers and test for existence
+        for name in names:
+            expanded = os.path.expanduser(name)
+            if os.path.exists(expanded):
+                if name.endswith('.py') or _is_package(expanded):
+                    return os.path.abspath(expanded)
+    else:
+        # Otherwise, start in cwd and work downwards towards filesystem root
+        path = '.'
+        # Stop before falling off root of filesystem (should be platform
+        # agnostic)
+        while os.path.split(os.path.abspath(path))[1]:
+            for name in names:
+                joined = os.path.join(path, name)
+                if os.path.exists(joined):
+                    if name.endswith('.py') or _is_package(joined):
+                        return os.path.abspath(joined)
+            path = os.path.join('..', path)
+    # Implicit 'return None' if nothing was found
+
+
+def is_locust(tup):
+    """
+    Takes (name, object) tuple, returns True if it's a public Locust subclass.
+    """
+    name, item = tup
+    return (
+        inspect.isclass(item)
+        and issubclass(item, Locust)
+        and (item not in _internals)
+        and not name.startswith('_')
+    )
+
+
+def load_locustfile(path):
+    """
+    Import given locustfile path and return (docstring, callables).
+
+    Specifically, the locustfile's ``__doc__`` attribute (a string) and a
+    dictionary of ``{'name': callable}`` containing all callables which pass
+    the "is a Locust" test.
+    """
+    # Get directory and locustfile name
+    directory, locustfile = os.path.split(path)
+    # If the directory isn't in the PYTHONPATH, add it so our import will work
+    added_to_path = False
+    index = None
+    if directory not in sys.path:
+        sys.path.insert(0, directory)
+        added_to_path = True
+    # If the directory IS in the PYTHONPATH, move it to the front temporarily,
+    # otherwise other locustfiles -- like Locusts's own -- may scoop the intended
+    # one.
+    else:
+        i = sys.path.index(directory)
+        if i != 0:
+            # Store index for later restoration
+            index = i
+            # Add to front, then remove from original position
+            sys.path.insert(0, directory)
+            del sys.path[i + 1]
+    # Perform the import (trimming off the .py)
+    imported = __import__(os.path.splitext(locustfile)[0])
+    # Remove directory from path if we added it ourselves (just to be neat)
+    if added_to_path:
+        del sys.path[0]
+    # Put back in original index if we moved it
+    if index is not None:
+        sys.path.insert(index + 1, directory)
+        del sys.path[0]
+    # Return our two-tuple
+    locusts = dict(filter(is_locust, vars(imported).items()))
+    return imported.__doc__, locusts
+
+def main():
+    parser, options, arguments = parse_options()
+    #print "Options:", options, dir(options)
+    #print "Arguments:", arguments
+    #print "largs:", parser.largs
+    #print "rargs:", parser.rargs
+
+    if options.show_version:
+        print("Locust %s" % (version))
+        sys.exit(0)
+
+    locustfile = find_locustfile(options.locustfile)
+    if not locustfile:
+        print "Could not find any locustfile!"
+        sys.exit(1)
+
+    docstring, locusts = load_locustfile(locustfile)
+
+    if options.list_commands:
+        print "Available Locusts:"
+        for name in locusts:
+            print "    " + name
+        sys.exit(0)
+
+    if not locusts:
+        sys.stderr.write("No Locust class found!\n")
+        sys.exit(1)
+
+    # make sure specified Locust exists
+    if arguments:
+        missing = set(arguments) - set(locusts.keys())
+        if missing:
+            sys.stderr.write("Unknown Locust(s): %s\n" % (", ".join(missing)))
+            sys.exit(1)
+        else:
+            names = set(arguments) & set(locusts.keys())
+            locust_classes = [locusts[n] for n in names]
+    else:
+        locust_classes = locusts.values()
+
+    if options.web and not options.slave:
+        # spawn web greenlet
+        print "Starting web monitor on port 8089"
+        gevent.spawn(web.start, locust_classes, options.hatch_rate, options.num_clients, options.num_requests)
+
+    if not options.master and not options.slave:
+        core.locust_runner = LocalLocustRunner(locust_classes, options.hatch_rate, options.num_clients, options.num_requests, options.host)
+        # spawn client spawning/hatching greenlet
+        if not options.web:
+            core.locust_runner.start_hatching()
+    elif options.master:
+        core.locust_runner = MasterLocustRunner(locust_classes, options.hatch_rate, options.num_clients, num_requests=options.num_requests, host=options.host, redis_host=options.redis_host, redis_port=options.redis_port)
+    elif options.slave:
+        core.locust_runner = SlaveLocustRunner(locust_classes, options.hatch_rate, options.num_clients, num_requests=options.num_requests, host=options.host, redis_host=options.redis_host, redis_port=options.redis_port)
+    
+    if not options.web or options.print_stats:
+        # spawn stats printing greenlet
+        gevent.spawn(stats_printer)
+    
+    try:
+        print ""
+        print "Starting Locust %s" % version
+        print ""
+        core.locust_runner.greenlet.join()
+    except KeyboardInterrupt, e:
+        print_stats(core.locust_runner.request_stats)
+        print ""
+        print "Exiting, bye.."
+        print ""
+
+    sys.exit(0)
+
+if __name__ == '__main__':
+    main()